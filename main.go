package main

import (
	"encoding/json"
	"flag"
	"fmt"
	"net/http"
	"net/netip"
	"os"
	"os/signal"
	"runtime"
	"strconv"
	"strings"
	"syscall"
	"time"

	"github.com/fosrl/newt/docker"
	"github.com/fosrl/newt/logger"
	"github.com/fosrl/newt/proxy"
	"github.com/fosrl/newt/websocket"
	"github.com/fosrl/newt/wg"
	"github.com/fosrl/newt/wgtester"

	"golang.zx2c4.com/wireguard/conn"
	"golang.zx2c4.com/wireguard/device"
	"golang.zx2c4.com/wireguard/tun"
	"golang.zx2c4.com/wireguard/tun/netstack"
	"golang.zx2c4.com/wireguard/wgctrl/wgtypes"
)

type WgData struct {
	Endpoint  string        `json:"endpoint"`
	PublicKey string        `json:"publicKey"`
	ServerIP  string        `json:"serverIP"`
	TunnelIP  string        `json:"tunnelIP"`
	Targets   TargetsByType `json:"targets"`
}

type TargetsByType struct {
	UDP []string `json:"udp"`
	TCP []string `json:"tcp"`
}

type TargetData struct {
	Targets []string `json:"targets"`
}

type ExitNodeData struct {
	ExitNodes []ExitNode `json:"exitNodes"`
}

// ExitNode represents an exit node with an ID, endpoint, and weight.
type ExitNode struct {
	ID                     int     `json:"exitNodeId"`
	Name                   string  `json:"exitNodeName"`
	Endpoint               string  `json:"endpoint"`
	Weight                 float64 `json:"weight"`
	WasPreviouslyConnected bool    `json:"wasPreviouslyConnected"`
}

type ExitNodePingResult struct {
	ExitNodeID             int     `json:"exitNodeId"`
	LatencyMs              int64   `json:"latencyMs"`
	Weight                 float64 `json:"weight"`
	Error                  string  `json:"error,omitempty"`
	Name                   string  `json:"exitNodeName"`
	Endpoint               string  `json:"endpoint"`
	WasPreviouslyConnected bool    `json:"wasPreviouslyConnected"`
}

var (
<<<<<<< HEAD
	endpoint             string
	id                   string
	secret               string
	mtu                  string
	mtuInt               int
	dns                  string
	privateKey           wgtypes.Key
	err                  error
	logLevel             string
	interfaceName        string
	generateAndSaveKeyTo string
	rm                   bool
	acceptClients        bool
	updownScript         string
	tlsPrivateKey        string
	dockerSocket         string
	pingInterval         = 1 * time.Second
	pingTimeout          = 2 * time.Second
	publicKey            wgtypes.Key
	pingStopChan         chan struct{}
	stopFunc             func()
=======
	endpoint                           string
	id                                 string
	secret                             string
	mtu                                string
	mtuInt                             int
	dns                                string
	privateKey                         wgtypes.Key
	err                                error
	logLevel                           string
	updownScript                       string
	tlsPrivateKey                      string
	dockerSocket                       string
	dockerEnforceNetworkValidation     string
	dockerEnforceNetworkValidationBool bool
>>>>>>> a6849059
)

func main() {
	// if PANGOLIN_ENDPOINT, NEWT_ID, and NEWT_SECRET are set as environment variables, they will be used as default values
	endpoint = os.Getenv("PANGOLIN_ENDPOINT")
	id = os.Getenv("NEWT_ID")
	secret = os.Getenv("NEWT_SECRET")
	mtu = os.Getenv("MTU")
	dns = os.Getenv("DNS")
	logLevel = os.Getenv("LOG_LEVEL")
	updownScript = os.Getenv("UPDOWN_SCRIPT")
	interfaceName = os.Getenv("INTERFACE")
	generateAndSaveKeyTo = os.Getenv("GENERATE_AND_SAVE_KEY_TO")
	rm = os.Getenv("RM") == "true"
	acceptClients = os.Getenv("ACCEPT_CLIENTS") == "true"
	tlsPrivateKey = os.Getenv("TLS_CLIENT_CERT")
	dockerSocket = os.Getenv("DOCKER_SOCKET")
<<<<<<< HEAD
	pingIntervalStr := os.Getenv("PING_INTERVAL")
	pingTimeoutStr := os.Getenv("PING_TIMEOUT")
=======
	dockerEnforceNetworkValidation = os.Getenv("DOCKER_ENFORCE_NETWORK_VALIDATION")
>>>>>>> a6849059

	if endpoint == "" {
		flag.StringVar(&endpoint, "endpoint", "", "Endpoint of your pangolin server")
	}
	if id == "" {
		flag.StringVar(&id, "id", "", "Newt ID")
	}
	if secret == "" {
		flag.StringVar(&secret, "secret", "", "Newt secret")
	}
	if mtu == "" {
		flag.StringVar(&mtu, "mtu", "1280", "MTU to use")
	}
	if dns == "" {
		flag.StringVar(&dns, "dns", "8.8.8.8", "DNS server to use")
	}
	if logLevel == "" {
		flag.StringVar(&logLevel, "log-level", "INFO", "Log level (DEBUG, INFO, WARN, ERROR, FATAL)")
	}
	if updownScript == "" {
		flag.StringVar(&updownScript, "updown", "", "Path to updown script to be called when targets are added or removed")
	}
	if interfaceName == "" {
		flag.StringVar(&interfaceName, "interface", "wg1", "Name of the WireGuard interface")
	}
	if generateAndSaveKeyTo == "" {
		flag.StringVar(&generateAndSaveKeyTo, "generateAndSaveKeyTo", "/tmp/newtkey", "Path to save generated private key")
	}
	flag.BoolVar(&rm, "rm", false, "Remove the WireGuard interface")
	flag.BoolVar(&acceptClients, "accept-clients", false, "Accept clients on the WireGuard interface")
	if tlsPrivateKey == "" {
		flag.StringVar(&tlsPrivateKey, "tls-client-cert", "", "Path to client certificate used for mTLS")
	}
	if dockerSocket == "" {
		flag.StringVar(&dockerSocket, "docker-socket", "", "Path to Docker socket (typically /var/run/docker.sock)")
	}
<<<<<<< HEAD
	if pingIntervalStr == "" {
		flag.StringVar(&pingIntervalStr, "ping-interval", "1s", "Interval for pinging the server (default 1s)")
	}
	if pingTimeoutStr == "" {
		flag.StringVar(&pingTimeoutStr, "ping-timeout", "2s", "	Timeout for each ping (default 2s)")
	}

	if pingIntervalStr != "" {
		pingInterval, err = time.ParseDuration(pingIntervalStr)
		if err != nil {
			fmt.Printf("Invalid PING_INTERVAL value: %s, using default 1 second\n", pingIntervalStr)
			pingInterval = 1 * time.Second
		}
	}

	if pingTimeoutStr != "" {
		pingTimeout, err = time.ParseDuration(pingTimeoutStr)
		if err != nil {
			fmt.Printf("Invalid PING_TIMEOUT value: %s, using default 2 seconds\n", pingTimeoutStr)
			pingTimeout = 2 * time.Second
		}
=======
	if dockerEnforceNetworkValidation == "" {
		flag.StringVar(&dockerEnforceNetworkValidation, "docker-enforce-network-validation", "false", "Enforce validation of container on newt network (true or false)")
>>>>>>> a6849059
	}

	// do a --version check
	version := flag.Bool("version", false, "Print the version")

	flag.Parse()

	logger.Init()
	loggerLevel := parseLogLevel(logLevel)
	logger.GetLogger().SetLevel(parseLogLevel(logLevel))

	newtVersion := "version_replaceme"
	if *version {
		fmt.Println("Newt version " + newtVersion)
		os.Exit(0)
	} else {
		logger.Info("Newt version " + newtVersion)
	}

	if err := CheckForUpdate("fosrl", "newt", newtVersion); err != nil {
		logger.Error("Error checking for updates: %v\n", err)
	}

	// parse the mtu string into an int
	mtuInt, err = strconv.Atoi(mtu)
	if err != nil {
		logger.Fatal("Failed to parse MTU: %v", err)
	}

	// parse if we want to enforce container network validation
	dockerEnforceNetworkValidationBool, err = strconv.ParseBool(dockerEnforceNetworkValidation)
	if err != nil {
		logger.Info("Docker enforce network validation cannot be parsed. Defaulting to 'false'")
		dockerEnforceNetworkValidationBool = false
	}

	privateKey, err = wgtypes.GeneratePrivateKey()
	if err != nil {
		logger.Fatal("Failed to generate private key: %v", err)
	}
	var opt websocket.ClientOption
	if tlsPrivateKey != "" {
		opt = websocket.WithTLSConfig(tlsPrivateKey)
	}
	// Create a new client
	client, err := websocket.NewClient(
		id,     // CLI arg takes precedence
		secret, // CLI arg takes precedence
		endpoint,
		pingInterval,
		pingTimeout,
		opt,
	)
	if err != nil {
		logger.Fatal("Failed to create client: %v", err)
	}

<<<<<<< HEAD
	var wgService *wg.WireGuardService
=======
	// output env var values if set
	logger.Debug("Endpoint: %v", endpoint)
	logger.Debug("Log Level: %v", logLevel)
	logger.Debug("Docker Network Validation Enabled: %v", dockerEnforceNetworkValidationBool)
	logger.Debug("TLS Private Key Set: %v", tlsPrivateKey != "")
	if dns != "" {
		logger.Debug("Dns: %v", dns)
	}
	if dockerSocket != "" {
		logger.Debug("Docker Socket: %v", dockerSocket)
	}
	if mtu != "" {
		logger.Debug("MTU: %v", mtu)
	}
	if updownScript != "" {
		logger.Debug("Up Down Script: %v", updownScript)
	}

>>>>>>> a6849059
	// Create TUN device and network stack
	var tun tun.Device
	var tnet *netstack.Net
	var dev *device.Device
	var pm *proxy.ProxyManager
	var connected bool
	var wgData WgData
	var wgTesterServer *wgtester.Server

	if acceptClients {
		// make sure we are running on linux
		if runtime.GOOS != "linux" {
			logger.Fatal("Tunnel management is only supported on Linux right now!")
			os.Exit(1)
		}

		var host = endpoint
		if strings.HasPrefix(host, "http://") {
			host = strings.TrimPrefix(host, "http://")
		} else if strings.HasPrefix(host, "https://") {
			host = strings.TrimPrefix(host, "https://")
		}

		host = strings.TrimSuffix(host, "/")

		// Create WireGuard service
		wgService, err = wg.NewWireGuardService(interfaceName, mtuInt, generateAndSaveKeyTo, host, id, client)
		if err != nil {
			logger.Fatal("Failed to create WireGuard service: %v", err)
		}
		defer wgService.Close(rm)

		wgTesterServer = wgtester.NewServer("0.0.0.0", wgService.Port, id) // TODO: maybe make this the same ip of the wg server?
		err := wgTesterServer.Start()
		if err != nil {
			logger.Error("Failed to start WireGuard tester server: %v", err)
		} else {
			// Make sure to stop the server on exit
			defer wgTesterServer.Stop()
		}
	}

	// Register handlers for different message types
	client.RegisterHandler("newt/wg/connect", func(msg websocket.WSMessage) {
		logger.Info("Received registration message")
		if stopFunc != nil {
			stopFunc()     // stop the ws from sending more requests
			stopFunc = nil // reset stopFunc to nil to avoid double stopping
		}

		if connected {
			if pingStopChan != nil {
				// Stop the ping check
				close(pingStopChan)
				pingStopChan = nil
			}

			// Stop proxy manager if running
			if pm != nil {
				pm.Stop()
				pm = nil
			}

			// Close WireGuard device first - this will automatically close the TUN device
			if dev != nil {
				dev.Close()
				dev = nil
			}

			// Clear references but don't manually close since dev.Close() already did it
			if tnet != nil {
				tnet = nil
			}
			if tun != nil {
				tun = nil // Don't call tun.Close() here since dev.Close() already closed it
			}

			// Mark as disconnected
			connected = false
		}

		jsonData, err := json.Marshal(msg.Data)
		if err != nil {
			logger.Info("Error marshaling data: %v", err)
			return
		}

		if err := json.Unmarshal(jsonData, &wgData); err != nil {
			logger.Info("Error unmarshaling target data: %v", err)
			return
		}

		if wgService != nil {
			wgService.SetServerPubKey(wgData.PublicKey)
		}

		logger.Info("Received: %+v", msg)
		tun, tnet, err = netstack.CreateNetTUN(
			[]netip.Addr{netip.MustParseAddr(wgData.TunnelIP)},
			[]netip.Addr{netip.MustParseAddr(dns)},
			mtuInt)
		if err != nil {
			logger.Error("Failed to create TUN device: %v", err)
		}

		// Create WireGuard device
		dev = device.NewDevice(tun, conn.NewDefaultBind(), device.NewLogger(
			mapToWireGuardLogLevel(loggerLevel),
			"wireguard: ",
		))

		endpoint, err := resolveDomain(wgData.Endpoint)
		if err != nil {
			logger.Error("Failed to resolve endpoint: %v", err)
			return
		}

		// Configure WireGuard
		config := fmt.Sprintf(`private_key=%s
public_key=%s
allowed_ip=%s/32
endpoint=%s
persistent_keepalive_interval=5`, fixKey(privateKey.String()), fixKey(wgData.PublicKey), wgData.ServerIP, endpoint)

		err = dev.IpcSet(config)
		if err != nil {
			logger.Error("Failed to configure WireGuard device: %v", err)
		}

		// Bring up the device
		err = dev.Up()
		if err != nil {
			logger.Error("Failed to bring up WireGuard device: %v", err)
		}

		logger.Info("WireGuard device created. Lets ping the server now...")

		// Even if pingWithRetry returns an error, it will continue trying in the background
		_ = pingWithRetry(tnet, wgData.ServerIP, pingTimeout)

		// Always mark as connected and start the proxy manager regardless of initial ping result
		// as the pings will continue in the background
		if !connected {
			logger.Info("Starting ping check")
			pingStopChan = startPingCheck(tnet, wgData.ServerIP, client)
		}

		// Create proxy manager
		pm = proxy.NewProxyManager(tnet)

		connected = true

		// add the targets if there are any
		if len(wgData.Targets.TCP) > 0 {
			updateTargets(pm, "add", wgData.TunnelIP, "tcp", TargetData{Targets: wgData.Targets.TCP})
		}

		if len(wgData.Targets.UDP) > 0 {
			updateTargets(pm, "add", wgData.TunnelIP, "udp", TargetData{Targets: wgData.Targets.UDP})
		}

		// first make sure the wpgService has a port
		if wgService != nil {
			// add a udp proxy for localost and the wgService port
			// TODO: make sure this port is not used in a target
			pm.AddTarget("udp", wgData.TunnelIP, int(wgService.Port), fmt.Sprintf("127.0.0.1:%d", wgService.Port))
		}

		err = pm.Start()
		if err != nil {
			logger.Error("Failed to start proxy manager: %v", err)
		}
	})

	client.RegisterHandler("newt/wg/reconnect", func(msg websocket.WSMessage) {
		logger.Info("Received reconnect message")

		if pingStopChan != nil {
			// Stop the ping check
			close(pingStopChan)
			pingStopChan = nil
		}

		// Stop proxy manager if running
		if pm != nil {
			pm.Stop()
			pm = nil
		}

		// Close WireGuard device first - this will automatically close the TUN device
		if dev != nil {
			dev.Close()
			dev = nil
		}

		// Clear references but don't manually close since dev.Close() already did it
		if tnet != nil {
			tnet = nil
		}
		if tun != nil {
			tun = nil // Don't call tun.Close() here since dev.Close() already closed it
		}

		// Mark as disconnected
		connected = false

		// start asking for the exit nodes again
		if stopFunc != nil {
			stopFunc()     // stop the ws from sending more requests
			stopFunc = nil // reset stopFunc to nil to avoid double stopping
		}

		// Request exit nodes from the server
		stopFunc = client.SendMessageInterval("newt/ping/request", map[string]interface{}{}, 3*time.Second)

		logger.Info("Tunnel destroyed, ready for reconnection")
	})

	client.RegisterHandler("newt/ping/exitNodes", func(msg websocket.WSMessage) {
		logger.Info("Received ping message")
		if stopFunc != nil {
			stopFunc()     // stop the ws from sending more requests
			stopFunc = nil // reset stopFunc to nil to avoid double stopping
		}

		// Parse the incoming list of exit nodes
		var exitNodeData ExitNodeData

		jsonData, err := json.Marshal(msg.Data)
		if err != nil {
			logger.Info("Error marshaling data: %v", err)
			return
		}
		if err := json.Unmarshal(jsonData, &exitNodeData); err != nil {
			logger.Info("Error unmarshaling exit node data: %v", err)
			return
		}
		exitNodes := exitNodeData.ExitNodes

		if len(exitNodes) == 0 {
			logger.Info("No exit nodes provided")
			return
		}

		type nodeResult struct {
			Node    ExitNode
			Latency time.Duration
			Err     error
		}

		results := make([]nodeResult, len(exitNodes))
		const pingAttempts = 3
		for i, node := range exitNodes {
			if connected && node.WasPreviouslyConnected {
				logger.Info("Skipping ping for previously connected exit node so we pick another %d (%s)", node.ID, node.Endpoint)
				continue
			}

			var totalLatency time.Duration
			var lastErr error
			successes := 0
			client := &http.Client{
				Timeout: 5 * time.Second,
			}
			url := node.Endpoint
			if !strings.HasPrefix(url, "http://") && !strings.HasPrefix(url, "https://") {
				url = "http://" + url
			}
			if !strings.HasSuffix(url, "/ping") {
				url = strings.TrimRight(url, "/") + "/ping"
			}
			for j := 0; j < pingAttempts; j++ {
				start := time.Now()
				resp, err := client.Get(url)
				latency := time.Since(start)
				if err != nil {
					lastErr = err
					logger.Warn("Failed to ping exit node %d (%s) attempt %d: %v", node.ID, url, j+1, err)
					continue
				}
				resp.Body.Close()
				totalLatency += latency
				successes++
			}
			var avgLatency time.Duration
			if successes > 0 {
				avgLatency = totalLatency / time.Duration(successes)
			}
			if successes == 0 {
				results[i] = nodeResult{Node: node, Latency: 0, Err: lastErr}
			} else {
				results[i] = nodeResult{Node: node, Latency: avgLatency, Err: nil}
			}
		}

		// Prepare data to send to the cloud for selection
		var pingResults []ExitNodePingResult
		for _, res := range results {
			errMsg := ""
			if res.Err != nil {
				errMsg = res.Err.Error()
			}
			pingResults = append(pingResults, ExitNodePingResult{
				ExitNodeID:             res.Node.ID,
				LatencyMs:              res.Latency.Milliseconds(),
				Weight:                 res.Node.Weight,
				Error:                  errMsg,
				Name:                   res.Node.Name,
				Endpoint:               res.Node.Endpoint,
				WasPreviouslyConnected: res.Node.WasPreviouslyConnected,
			})
		}

		// Send the ping results to the cloud for selection
		stopFunc = client.SendMessageInterval("newt/wg/register", map[string]interface{}{
			"publicKey":   publicKey.String(),
			"pingResults": pingResults,
			"newtVersion": newtVersion,
		}, 1*time.Second)
		logger.Info("Sent exit node ping results to cloud for selection")
	})

	client.RegisterHandler("newt/tcp/add", func(msg websocket.WSMessage) {
		logger.Info("Received: %+v", msg)

		// if there is no wgData or pm, we can't add targets
		if wgData.TunnelIP == "" || pm == nil {
			logger.Info("No tunnel IP or proxy manager available")
			return
		}

		targetData, err := parseTargetData(msg.Data)
		if err != nil {
			logger.Info("Error parsing target data: %v", err)
			return
		}

		if len(targetData.Targets) > 0 {
			updateTargets(pm, "add", wgData.TunnelIP, "tcp", targetData)
		}
	})

	client.RegisterHandler("newt/udp/add", func(msg websocket.WSMessage) {
		logger.Info("Received: %+v", msg)

		// if there is no wgData or pm, we can't add targets
		if wgData.TunnelIP == "" || pm == nil {
			logger.Info("No tunnel IP or proxy manager available")
			return
		}

		targetData, err := parseTargetData(msg.Data)
		if err != nil {
			logger.Info("Error parsing target data: %v", err)
			return
		}

		if len(targetData.Targets) > 0 {
			updateTargets(pm, "add", wgData.TunnelIP, "udp", targetData)
		}
	})

	client.RegisterHandler("newt/udp/remove", func(msg websocket.WSMessage) {
		logger.Info("Received: %+v", msg)

		// if there is no wgData or pm, we can't add targets
		if wgData.TunnelIP == "" || pm == nil {
			logger.Info("No tunnel IP or proxy manager available")
			return
		}

		targetData, err := parseTargetData(msg.Data)
		if err != nil {
			logger.Info("Error parsing target data: %v", err)
			return
		}

		if len(targetData.Targets) > 0 {
			updateTargets(pm, "remove", wgData.TunnelIP, "udp", targetData)
		}
	})

	client.RegisterHandler("newt/tcp/remove", func(msg websocket.WSMessage) {
		logger.Info("Received: %+v", msg)

		// if there is no wgData or pm, we can't add targets
		if wgData.TunnelIP == "" || pm == nil {
			logger.Info("No tunnel IP or proxy manager available")
			return
		}

		targetData, err := parseTargetData(msg.Data)
		if err != nil {
			logger.Info("Error parsing target data: %v", err)
			return
		}

		if len(targetData.Targets) > 0 {
			updateTargets(pm, "remove", wgData.TunnelIP, "tcp", targetData)
		}
	})

	// Register handler for Docker socket check
	client.RegisterHandler("newt/socket/check", func(msg websocket.WSMessage) {
		logger.Info("Received Docker socket check request")

		if dockerSocket == "" {
			logger.Info("Docker socket path is not set")
			err := client.SendMessage("newt/socket/status", map[string]interface{}{
				"available":  false,
				"socketPath": dockerSocket,
			})
			if err != nil {
				logger.Error("Failed to send Docker socket check response: %v", err)
			}
			return
		}

		// Check if Docker socket is available
		isAvailable := docker.CheckSocket(dockerSocket)

		// Send response back to server
		err := client.SendMessage("newt/socket/status", map[string]interface{}{
			"available":  isAvailable,
			"socketPath": dockerSocket,
		})
		if err != nil {
			logger.Error("Failed to send Docker socket check response: %v", err)
		} else {
			logger.Info("Docker socket check response sent: available=%t", isAvailable)
		}
	})

	// Register handler for Docker container listing
	client.RegisterHandler("newt/socket/fetch", func(msg websocket.WSMessage) {
		logger.Info("Received Docker container fetch request")

		if dockerSocket == "" {
			logger.Info("Docker socket path is not set")
			return
		}

		// List Docker containers
		containers, err := docker.ListContainers(dockerSocket, dockerEnforceNetworkValidationBool)
		if err != nil {
			logger.Error("Failed to list Docker containers: %v", err)
			return
		}

		// Send container list back to server
		err = client.SendMessage("newt/socket/containers", map[string]interface{}{
			"containers": containers,
		})
		if err != nil {
			logger.Error("Failed to send Docker container list: %v", err)
		} else {
			logger.Info("Docker container list sent, count: %d", len(containers))
		}
	})

	client.OnConnect(func() error {
		publicKey = privateKey.PublicKey()
		logger.Debug("Public key: %s", publicKey)

		if !connected {
			// request from the server the list of nodes to ping at newt/ping/request
			stopFunc = client.SendMessageInterval("newt/ping/request", map[string]interface{}{}, 3*time.Second)

			// Send registration message to the server for backward compatibility
			err := client.SendMessage("newt/wg/register", map[string]interface{}{
				"publicKey":           publicKey.String(),
				"newtVersion":         newtVersion,
				"backwardsCompatible": true,
			})
			if err != nil {
				logger.Error("Failed to send registration message: %v", err)
				return err
			}
			logger.Info("Sent registration message")

			if wgService != nil {
				wgService.LoadRemoteConfig()
			}
		}

		return nil
	})

	client.OnTokenUpdate(func(token string) {
		if wgService != nil {
			wgService.SetToken(token)
		}
	})

	// Connect to the WebSocket server
	if err := client.Connect(); err != nil {
		logger.Fatal("Failed to connect to server: %v", err)
	}
	defer client.Close()

	// Wait for interrupt signal
	sigCh := make(chan os.Signal, 1)
	signal.Notify(sigCh, syscall.SIGINT, syscall.SIGTERM)
	<-sigCh

	dev.Close()

	if wgService != nil {
		wgService.Close(rm)
	}

	if wgTesterServer != nil {
		wgTesterServer.Stop()
	}

<<<<<<< HEAD
	if pm != nil {
		pm.Stop()
=======
func updateTargets(pm *proxy.ProxyManager, action string, tunnelIP string, proto string, targetData TargetData) error {
	for _, t := range targetData.Targets {
		// Split the first number off of the target with : separator and use as the port
		parts := strings.Split(t, ":")
		if len(parts) != 3 {
			logger.Info("Invalid target format: %s", t)
			continue
		}

		// Get the port as an int
		port := 0
		_, err := fmt.Sscanf(parts[0], "%d", &port)
		if err != nil {
			logger.Info("Invalid port: %s", parts[0])
			continue
		}

		if action == "add" {
			targetAddress := parts[1]
			targetPort, err := strconv.Atoi(parts[2])
			if err != nil {
				logger.Info("Invalid target port: %s", parts[2])
				continue
			}
			combinedAddress := targetAddress + ":" + parts[2]

			// Call updown script if provided
			processedTarget := combinedAddress
			if updownScript != "" {
				newTarget, err := executeUpdownScript(action, proto, combinedAddress)
				if err != nil {
					logger.Warn("Updown script error: %v", err)
				} else if newTarget != "" {
					processedTarget = newTarget
				}
			}

			// Only remove the specific target if it exists
			err = pm.RemoveTarget(proto, tunnelIP, port)
			if err != nil {
				// Ignore "target not found" errors as this is expected for new targets
				if !strings.Contains(err.Error(), "target not found") {
					logger.Error("Failed to remove existing target: %v", err)
				}
			}

			// If docker network validation is enabled
			if dockerEnforceNetworkValidationBool {
				// If the target address is within the host container network, the target will be added
				isWithinHostContainerNetwork, err := docker.IsWithinHostNetwork(dockerSocket, targetAddress, targetPort)
				if !isWithinHostContainerNetwork {
					logger.Warn("Not adding target address: %v", err)
				} else {
					pm.AddTarget(proto, tunnelIP, port, processedTarget)
				}
			} else {
				// If we're not enforcing network validation, just proceed with adding the target
				pm.AddTarget(proto, tunnelIP, port, processedTarget)
			}
		} else if action == "remove" {
			logger.Info("Removing target with port %d", port)

			target := parts[1] + ":" + parts[2]

			// Call updown script if provided
			if updownScript != "" {
				_, err := executeUpdownScript(action, proto, target)
				if err != nil {
					logger.Warn("Updown script error: %v", err)
				}
			}

			err := pm.RemoveTarget(proto, tunnelIP, port)
			if err != nil {
				logger.Error("Failed to remove target: %v", err)
				return err
			}
		}
	}

	return nil
}

func executeUpdownScript(action, proto, target string) (string, error) {
	if updownScript == "" {
		return target, nil
>>>>>>> a6849059
	}

	if client != nil {
		client.Close()
	}
	logger.Info("Exiting...")
	os.Exit(0)
}<|MERGE_RESOLUTION|>--- conflicted
+++ resolved
@@ -69,29 +69,6 @@
 }
 
 var (
-<<<<<<< HEAD
-	endpoint             string
-	id                   string
-	secret               string
-	mtu                  string
-	mtuInt               int
-	dns                  string
-	privateKey           wgtypes.Key
-	err                  error
-	logLevel             string
-	interfaceName        string
-	generateAndSaveKeyTo string
-	rm                   bool
-	acceptClients        bool
-	updownScript         string
-	tlsPrivateKey        string
-	dockerSocket         string
-	pingInterval         = 1 * time.Second
-	pingTimeout          = 2 * time.Second
-	publicKey            wgtypes.Key
-	pingStopChan         chan struct{}
-	stopFunc             func()
-=======
 	endpoint                           string
 	id                                 string
 	secret                             string
@@ -101,12 +78,20 @@
 	privateKey                         wgtypes.Key
 	err                                error
 	logLevel                           string
+	interfaceName                      string
+	generateAndSaveKeyTo               string
+	rm                                 bool
+	acceptClients                      bool
 	updownScript                       string
 	tlsPrivateKey                      string
 	dockerSocket                       string
 	dockerEnforceNetworkValidation     string
 	dockerEnforceNetworkValidationBool bool
->>>>>>> a6849059
+	pingInterval                       = 1 * time.Second
+	pingTimeout                        = 2 * time.Second
+	publicKey                          wgtypes.Key
+	pingStopChan                       chan struct{}
+	stopFunc                           func()
 )
 
 func main() {
@@ -124,12 +109,9 @@
 	acceptClients = os.Getenv("ACCEPT_CLIENTS") == "true"
 	tlsPrivateKey = os.Getenv("TLS_CLIENT_CERT")
 	dockerSocket = os.Getenv("DOCKER_SOCKET")
-<<<<<<< HEAD
 	pingIntervalStr := os.Getenv("PING_INTERVAL")
 	pingTimeoutStr := os.Getenv("PING_TIMEOUT")
-=======
 	dockerEnforceNetworkValidation = os.Getenv("DOCKER_ENFORCE_NETWORK_VALIDATION")
->>>>>>> a6849059
 
 	if endpoint == "" {
 		flag.StringVar(&endpoint, "endpoint", "", "Endpoint of your pangolin server")
@@ -166,7 +148,6 @@
 	if dockerSocket == "" {
 		flag.StringVar(&dockerSocket, "docker-socket", "", "Path to Docker socket (typically /var/run/docker.sock)")
 	}
-<<<<<<< HEAD
 	if pingIntervalStr == "" {
 		flag.StringVar(&pingIntervalStr, "ping-interval", "1s", "Interval for pinging the server (default 1s)")
 	}
@@ -188,10 +169,10 @@
 			fmt.Printf("Invalid PING_TIMEOUT value: %s, using default 2 seconds\n", pingTimeoutStr)
 			pingTimeout = 2 * time.Second
 		}
-=======
+	}
+
 	if dockerEnforceNetworkValidation == "" {
 		flag.StringVar(&dockerEnforceNetworkValidation, "docker-enforce-network-validation", "false", "Enforce validation of container on newt network (true or false)")
->>>>>>> a6849059
 	}
 
 	// do a --version check
@@ -249,9 +230,6 @@
 		logger.Fatal("Failed to create client: %v", err)
 	}
 
-<<<<<<< HEAD
-	var wgService *wg.WireGuardService
-=======
 	// output env var values if set
 	logger.Debug("Endpoint: %v", endpoint)
 	logger.Debug("Log Level: %v", logLevel)
@@ -270,8 +248,8 @@
 		logger.Debug("Up Down Script: %v", updownScript)
 	}
 
->>>>>>> a6849059
 	// Create TUN device and network stack
+	var wgService *wg.WireGuardService
 	var tun tun.Device
 	var tnet *netstack.Net
 	var dev *device.Device
@@ -786,97 +764,8 @@
 		wgTesterServer.Stop()
 	}
 
-<<<<<<< HEAD
 	if pm != nil {
 		pm.Stop()
-=======
-func updateTargets(pm *proxy.ProxyManager, action string, tunnelIP string, proto string, targetData TargetData) error {
-	for _, t := range targetData.Targets {
-		// Split the first number off of the target with : separator and use as the port
-		parts := strings.Split(t, ":")
-		if len(parts) != 3 {
-			logger.Info("Invalid target format: %s", t)
-			continue
-		}
-
-		// Get the port as an int
-		port := 0
-		_, err := fmt.Sscanf(parts[0], "%d", &port)
-		if err != nil {
-			logger.Info("Invalid port: %s", parts[0])
-			continue
-		}
-
-		if action == "add" {
-			targetAddress := parts[1]
-			targetPort, err := strconv.Atoi(parts[2])
-			if err != nil {
-				logger.Info("Invalid target port: %s", parts[2])
-				continue
-			}
-			combinedAddress := targetAddress + ":" + parts[2]
-
-			// Call updown script if provided
-			processedTarget := combinedAddress
-			if updownScript != "" {
-				newTarget, err := executeUpdownScript(action, proto, combinedAddress)
-				if err != nil {
-					logger.Warn("Updown script error: %v", err)
-				} else if newTarget != "" {
-					processedTarget = newTarget
-				}
-			}
-
-			// Only remove the specific target if it exists
-			err = pm.RemoveTarget(proto, tunnelIP, port)
-			if err != nil {
-				// Ignore "target not found" errors as this is expected for new targets
-				if !strings.Contains(err.Error(), "target not found") {
-					logger.Error("Failed to remove existing target: %v", err)
-				}
-			}
-
-			// If docker network validation is enabled
-			if dockerEnforceNetworkValidationBool {
-				// If the target address is within the host container network, the target will be added
-				isWithinHostContainerNetwork, err := docker.IsWithinHostNetwork(dockerSocket, targetAddress, targetPort)
-				if !isWithinHostContainerNetwork {
-					logger.Warn("Not adding target address: %v", err)
-				} else {
-					pm.AddTarget(proto, tunnelIP, port, processedTarget)
-				}
-			} else {
-				// If we're not enforcing network validation, just proceed with adding the target
-				pm.AddTarget(proto, tunnelIP, port, processedTarget)
-			}
-		} else if action == "remove" {
-			logger.Info("Removing target with port %d", port)
-
-			target := parts[1] + ":" + parts[2]
-
-			// Call updown script if provided
-			if updownScript != "" {
-				_, err := executeUpdownScript(action, proto, target)
-				if err != nil {
-					logger.Warn("Updown script error: %v", err)
-				}
-			}
-
-			err := pm.RemoveTarget(proto, tunnelIP, port)
-			if err != nil {
-				logger.Error("Failed to remove target: %v", err)
-				return err
-			}
-		}
-	}
-
-	return nil
-}
-
-func executeUpdownScript(action, proto, target string) (string, error) {
-	if updownScript == "" {
-		return target, nil
->>>>>>> a6849059
 	}
 
 	if client != nil {
